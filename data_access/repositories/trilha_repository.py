--- conflicted
+++ resolved
@@ -43,7 +43,6 @@
         except Exception as e:
             print(f"Error getting trilha with usuarios {trilha_id}: {e}")
             return None
-<<<<<<< HEAD
     
     async def get_by_difficulty(
         self,
@@ -60,10 +59,6 @@
         Returns:
             List of trilhas with matching difficulty
         """
-=======
-
-    async def get_by_difficulty(self, dificuldade: str) -> List[Trilha]:
->>>>>>> 52d8f753
         try:
             db = self.get_db()
             return (
@@ -77,7 +72,6 @@
             print(f"Error getting trilhas by difficulty '{dificuldade}': {e}")
             return []
 
-<<<<<<< HEAD
     async def get_by_user(
         self,
         user_id: int,
@@ -118,8 +112,6 @@
             print(f"Error getting trilhas for user {user_id}: {e}")
             return []
     
-=======
->>>>>>> 52d8f753
     async def search_trilhas(self, search_term: str, limit: int = 50) -> List[Trilha]:
         try:
             db = self.get_db()
