--- conflicted
+++ resolved
@@ -401,9 +401,6 @@
         console.log('No current user found');
         return;
     }
-<<<<<<< HEAD
-
-=======
     
     const storedUserId = localStorage.getItem('elearning_user_id');
     if (storedUserId && parseInt(storedUserId) !== currentUser.id) {
@@ -415,7 +412,6 @@
         return;
     }
     
->>>>>>> 968fbe41
     try {
         console.log('Fetching user trilhas for user:', currentUser.id, currentUser.email);
         const response = await fetch(`/api/v1/trilhas-personalizadas/user/${currentUser.id}/created`);
